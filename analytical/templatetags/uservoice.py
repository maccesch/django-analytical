"""
UserVoice template tags.
"""

from __future__ import absolute_import

import json
import re

<<<<<<< HEAD
from django.template import Library, Node, TemplateSyntaxError, Variable
=======
from django.conf import settings
from django.template import Library, Node, TemplateSyntaxError
from django.utils import simplejson
>>>>>>> ba2c13c5

from analytical.utils import get_required_setting


WIDGET_KEY_RE = re.compile(r'^[a-zA-Z0-9]*$')
TRACKING_CODE = """
    <script type="text/javascript">

    UserVoice=window.UserVoice||[];(function(){
            var uv=document.createElement('script');uv.type='text/javascript';
            uv.async=true;uv.src='//widget.uservoice.com/%(widget_key)s.js';
            var s=document.getElementsByTagName('script')[0];
            s.parentNode.insertBefore(uv,s)})();

    UserVoice.push(['set', %(options)s]);
    %(trigger)s
    </script>
"""
TRIGGER = "UserVoice.push(['addTrigger', {}]);"
register = Library()


@register.tag
def uservoice(parser, token):
    """
    UserVoice tracking template tag.

    Renders Javascript code to track page visits.  You must supply
    your UserVoice Widget Key in the ``USERVOICE_WIDGET_KEY``
    setting or the ``uservoice_widget_key`` template context variable.
    """
    bits = token.split_contents()
    if len(bits) > 1:
        raise TemplateSyntaxError("'%s' takes no arguments" % bits[0])
    return UserVoiceNode()


class UserVoiceNode(Node):
    def __init__(self):
        self.default_widget_key = get_required_setting('USERVOICE_WIDGET_KEY',
            WIDGET_KEY_RE, "must be an alphanumeric string")

    def render(self, context):
        widget_key = context.get('uservoice_widget_key')
        if not widget_key:
            widget_key = self.default_widget_key
        if not widget_key:
            return ''
        # default
        options = {}
<<<<<<< HEAD
        options['enabled'] = context.get('uservoice_show_tab', True)
        options['custom_fields'] = context.get('uservoice_fields', {})
        identity = get_identity(context, 'uservoice')
        if identity is not None:
            # Enable SSO
            pass
        html = TRACKING_CODE % {'widget_key': widget_key,
                'options': json.dumps(options)}
        return html


@register.tag
def uservoice_popup(parser, token):
    """
    UserVoice widget popup template tag.

    Renders the Javascript code to pop-up the UserVoice widget.  For example::
=======
        options.update(getattr(settings, 'USERVOICE_WIDGET_OPTIONS', {}))
        options.update(context.get('uservoice_widget_options', {}))
>>>>>>> ba2c13c5

        trigger = context.get('uservoice_add_trigger',
                              getattr(settings, 'USERVOICE_ADD_TRIGGER', True))

<<<<<<< HEAD
    The tag accepts an optional argument specifying the key of the widget you
    want to show::

        <a href="#" onclick="{% uservoice_popup 'XXXXXXXXXXXXXXXXXXXX' %}; return false;">Helpdesk</a>

    If you add this tag without a widget key, the default feedback tab will be
    hidden.
    """
    bits = token.split_contents()
    if len(bits) == 1:
        return UserVoiceLinkNode()
    if len(bits) == 2:
        return UserVoiceKeyLinkNode(bits[1])
    raise TemplateSyntaxError("'%s' takes at most one argument" % bits[0])

class UserVoiceLinkNode(Node):
    def render(self, context):
        context['uservoice_show_tab'] = False
        return LINK_CODE % ''

class UserVoiceKeyLinkNode(Node):
    def __init__(self, widget_key):
        self.widget_key = Variable(widget_key)

    def render(self, context):
        vars = {}
        if self.widget_key:
            vars['widget_key'] = self.widget_key.resolve(context)
        return LINK_CODE % json.dumps(vars)
=======
        html = TRACKING_CODE % {'widget_key': widget_key,
                                'options':  simplejson.dumps(options),
                                'trigger': TRIGGER if trigger else ''}
        return html
>>>>>>> ba2c13c5


def contribute_to_analytical(add_node):
    UserVoiceNode()  # ensure properly configured
    add_node('body_bottom', UserVoiceNode)<|MERGE_RESOLUTION|>--- conflicted
+++ resolved
@@ -7,13 +7,8 @@
 import json
 import re
 
-<<<<<<< HEAD
-from django.template import Library, Node, TemplateSyntaxError, Variable
-=======
 from django.conf import settings
 from django.template import Library, Node, TemplateSyntaxError
-from django.utils import simplejson
->>>>>>> ba2c13c5
 
 from analytical.utils import get_required_setting
 
@@ -54,7 +49,7 @@
 class UserVoiceNode(Node):
     def __init__(self):
         self.default_widget_key = get_required_setting('USERVOICE_WIDGET_KEY',
-            WIDGET_KEY_RE, "must be an alphanumeric string")
+                WIDGET_KEY_RE, "must be an alphanumeric string")
 
     def render(self, context):
         widget_key = context.get('uservoice_widget_key')
@@ -64,68 +59,16 @@
             return ''
         # default
         options = {}
-<<<<<<< HEAD
-        options['enabled'] = context.get('uservoice_show_tab', True)
-        options['custom_fields'] = context.get('uservoice_fields', {})
-        identity = get_identity(context, 'uservoice')
-        if identity is not None:
-            # Enable SSO
-            pass
-        html = TRACKING_CODE % {'widget_key': widget_key,
-                'options': json.dumps(options)}
-        return html
-
-
-@register.tag
-def uservoice_popup(parser, token):
-    """
-    UserVoice widget popup template tag.
-
-    Renders the Javascript code to pop-up the UserVoice widget.  For example::
-=======
         options.update(getattr(settings, 'USERVOICE_WIDGET_OPTIONS', {}))
         options.update(context.get('uservoice_widget_options', {}))
->>>>>>> ba2c13c5
 
         trigger = context.get('uservoice_add_trigger',
                               getattr(settings, 'USERVOICE_ADD_TRIGGER', True))
 
-<<<<<<< HEAD
-    The tag accepts an optional argument specifying the key of the widget you
-    want to show::
-
-        <a href="#" onclick="{% uservoice_popup 'XXXXXXXXXXXXXXXXXXXX' %}; return false;">Helpdesk</a>
-
-    If you add this tag without a widget key, the default feedback tab will be
-    hidden.
-    """
-    bits = token.split_contents()
-    if len(bits) == 1:
-        return UserVoiceLinkNode()
-    if len(bits) == 2:
-        return UserVoiceKeyLinkNode(bits[1])
-    raise TemplateSyntaxError("'%s' takes at most one argument" % bits[0])
-
-class UserVoiceLinkNode(Node):
-    def render(self, context):
-        context['uservoice_show_tab'] = False
-        return LINK_CODE % ''
-
-class UserVoiceKeyLinkNode(Node):
-    def __init__(self, widget_key):
-        self.widget_key = Variable(widget_key)
-
-    def render(self, context):
-        vars = {}
-        if self.widget_key:
-            vars['widget_key'] = self.widget_key.resolve(context)
-        return LINK_CODE % json.dumps(vars)
-=======
         html = TRACKING_CODE % {'widget_key': widget_key,
                                 'options':  simplejson.dumps(options),
                                 'trigger': TRIGGER if trigger else ''}
         return html
->>>>>>> ba2c13c5
 
 
 def contribute_to_analytical(add_node):
